{
    // Use IntelliSense to learn about possible attributes.
    // Hover to view descriptions of existing attributes.
    // For more information, visit: https://go.microsoft.com/fwlink/?linkid=830387
    "version": "0.2.0",
    "configurations": [
        {
            "name": "Python Debugger: Module",
            "type": "debugpy",
            "request": "launch",
            "console": "integratedTerminal",
            "module": "stephanie.main",
            "python": "${workspaceFolder}\\venv\\Scripts\\python",   // Linux/macOS
            "args": [
<<<<<<< HEAD
                "--config-name", "compare",
=======
                "--config-name", "papers",
>>>>>>> 8a46a992
            ]
        }
    ]
}<|MERGE_RESOLUTION|>--- conflicted
+++ resolved
@@ -12,11 +12,7 @@
             "module": "stephanie.main",
             "python": "${workspaceFolder}\\venv\\Scripts\\python",   // Linux/macOS
             "args": [
-<<<<<<< HEAD
-                "--config-name", "compare",
-=======
                 "--config-name", "papers",
->>>>>>> 8a46a992
             ]
         }
     ]
